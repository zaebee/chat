# 🐝⚡ Sacred Pre-commit AGRO Protection System ⚡🐝
# Aggressive Collaborative Evaluation Protocols for Hive Code Quality
#
# Sacred Justification: "Iron sharpens iron, and one man sharpens another." - Proverbs 27:17

repos:
  # Sacred Python Protection
  - repo: https://github.com/pre-commit/pre-commit-hooks
    rev: v4.5.0
    hooks:
      - id: trailing-whitespace
        name: 🧹 Remove Trailing Whitespace
      - id: end-of-file-fixer
        name: 📝 Fix End of File
      - id: check-yaml
        name: ✅ Validate YAML Files
      - id: check-json
        name: ✅ Validate JSON Files
      - id: check-toml
        name: ✅ Validate TOML Files
      - id: check-merge-conflict
        name: 🔀 Check Merge Conflicts

  # Ruff Python Linting (Sacred Code Standards)
  - repo: https://github.com/astral-sh/ruff-pre-commit
    rev: v0.1.8
    hooks:
      - id: ruff
        name: ⚡ Ruff Python Linting
        args: [--fix, --exit-non-zero-on-fix]
      - id: ruff-format
        name: 🎨 Ruff Python Formatting

  # AGRO Console.log Scanner (Sacred Production Protection)
  - repo: local
    hooks:
      - id: micro-agro-scanner
        name: 🔬 Micro-AGRO Scanner
<<<<<<< HEAD
        entry: python3 tools/agro_scanner.py
=======
        entry: python3 tools/agro_console_scanner.py
>>>>>>> f9c6bdb2
        language: system
        files: \.(py|js|ts|vue)$
        exclude: ^tools/agro_scanner\.py$
        pass_filenames: true
        stages: [commit, push]

  # Sacred TypeScript/Vue Protection
  - repo: https://github.com/pre-commit/mirrors-eslint
    rev: v9.0.0
    hooks:
      - id: eslint
        name: 🔍 ESLint TypeScript/Vue
        files: \.(js|ts|vue)$
        types: [file]
        additional_dependencies:
          - eslint@^9.31.0
          - eslint-plugin-vue@~10.3.0
          - "@vue/eslint-config-typescript@^14.6.0"
          - "@vue/eslint-config-prettier@^10.2.0"

  # Sacred Code Formatting
  - repo: https://github.com/pre-commit/mirrors-prettier
    rev: v4.0.0-alpha.8
    hooks:
      - id: prettier
        name: 💅 Prettier Formatting
        files: \.(js|ts|vue|json|md|yaml|yml)$
        exclude: ^(node_modules/|\.git/)

  # Sacred Secrets Protection
  - repo: https://github.com/Yelp/detect-secrets
    rev: v1.4.0
    hooks:
      - id: detect-secrets
        name: 🔐 Detect Secrets
        args: ["--baseline", ".secrets.baseline"]
        exclude: package.lock.json

# Sacred Configuration
default_stages: [commit]
fail_fast: false
minimum_pre_commit_version: "3.6.0"

# Divine Blessing Requirements
exclude: |
  (?x)^(
    node_modules/.*|
    \.git/.*|
    \.venv/.*|
    __pycache__/.*|
    \.pytest_cache/.*|
    dist/.*|
    build/.*
  )$<|MERGE_RESOLUTION|>--- conflicted
+++ resolved
@@ -36,11 +36,7 @@
     hooks:
       - id: micro-agro-scanner
         name: 🔬 Micro-AGRO Scanner
-<<<<<<< HEAD
-        entry: python3 tools/agro_scanner.py
-=======
         entry: python3 tools/agro_console_scanner.py
->>>>>>> f9c6bdb2
         language: system
         files: \.(py|js|ts|vue)$
         exclude: ^tools/agro_scanner\.py$
